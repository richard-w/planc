--- conflicted
+++ resolved
@@ -70,15 +70,10 @@
         if (this.session === null) {
           this.router.navigate(['/login']);
         }
+        else {
+          this.points = this.session.state.users[this.session.uid].points?.toString() ?? null;
+        }
       }
-<<<<<<< HEAD
-      else {
-        this.points = this.session.state.users[this.session.uid].points?.toString() ?? null;
-      }
-    });
-    sessionService.error$.subscribe((err: Error) => {
-      alert(err);
-=======
     ));
     this.subscriptions.push(sessionService.error$.subscribe(
       (err: Error) => {
@@ -90,7 +85,6 @@
   ngOnDestroy() {
     this.subscriptions.forEach((subscription) => {
       subscription.unsubscribe();
->>>>>>> 18f63c1a
     });
   }
 
